--- conflicted
+++ resolved
@@ -1,4 +1,3 @@
-<<<<<<< HEAD
 name: publish_live
 
 on:
@@ -29,37 +28,4 @@
             apiToken: ${{ secrets.CLOUDFLARE_API_TOKEN }}
             accountId: ${{ secrets.CLOUDFLARE_ACCOUNT_ID }}
             projectName: oq-website
-            directory: site
-=======
-name: publish_live
-
-on:
-    # Automatic publishing on push
-    push:
-        branches:
-            - main
-    # Manually triggered publish
-    workflow_dispatch:
-
-jobs:
-    deploy:
-        runs-on: ubuntu-22.04
-        concurrency:
-            group: ${{ github.workflow }}-${{ github.ref }}
-        steps:
-        - uses: actions/checkout@v3
-        - uses: actions/setup-python@v4
-          with:
-            python-version: '3.10'
-        - run: pip install mkdocs-material
-        - run: mkdocs build
-
-        # Publish to the preview pages
-        - name: Publish to Cloudflare Pages
-          uses: cloudflare/pages-action@v1
-          with:
-            apiToken: ${{ secrets.CLOUDFLARE_API_TOKEN }}
-            accountId: ${{ secrets.CLOUDFLARE_ACCOUNT_ID }}
-            projectName: oq-website
-            directory: site
->>>>>>> b518367b
+            directory: site